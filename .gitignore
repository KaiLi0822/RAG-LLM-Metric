# Byte-compiled / optimized / DLL files
__pycache__/
*.py[cod]
*$py.class

# C extensions
*.so

# Distribution / packaging
.Python
build/
develop-eggs/
dist/
downloads/
eggs/
.eggs/
lib/
lib64/
parts/
sdist/
var/
wheels/
share/python-wheels/
*.egg-info/
.installed.cfg
*.egg
MANIFEST

# PyInstaller
#  Usually these files are written by a python script from a template
#  before PyInstaller builds the exe, so as to inject date/other infos into it.
*.manifest
*.spec

# Installer logs
pip-log.txt
pip-delete-this-directory.txt

# Unit test / coverage reports
htmlcov/
.tox/
.nox/
.coverage
.coverage.*
.cache
nosetests.xml
coverage.xml
*.cover
*.py,cover
.hypothesis/
.pytest_cache/
cover/

# Translations
*.mo
*.pot

# Django stuff:
*.log
local_settings.py
db.sqlite3
db.sqlite3-journal

# Flask stuff:
instance/
.webassets-cache

# Scrapy stuff:
.scrapy

# Sphinx documentation
docs/_build/

# PyBuilder
.pybuilder/
target/

# Jupyter Notebook
.ipynb_checkpoints

# IPython
profile_default/
ipython_config.py

# pyenv
#   For a library or package, you might want to ignore these files since the code is
#   intended to run in multiple environments; otherwise, check them in:
# .python-version

# pipenv
#   According to pypa/pipenv#598, it is recommended to include Pipfile.lock in version control.
#   However, in case of collaboration, if having platform-specific dependencies or dependencies
#   having no cross-platform support, pipenv may install dependencies that don't work, or not
#   install all needed dependencies.
#Pipfile.lock

# UV
#   Similar to Pipfile.lock, it is generally recommended to include uv.lock in version control.
#   This is especially recommended for binary packages to ensure reproducibility, and is more
#   commonly ignored for libraries.
#uv.lock

# poetry
#   Similar to Pipfile.lock, it is generally recommended to include poetry.lock in version control.
#   This is especially recommended for binary packages to ensure reproducibility, and is more
#   commonly ignored for libraries.
#   https://python-poetry.org/docs/basic-usage/#commit-your-poetrylock-file-to-version-control
poetry.lock

# pdm
#   Similar to Pipfile.lock, it is generally recommended to include pdm.lock in version control.
#pdm.lock
#   pdm stores project-wide configurations in .pdm.toml, but it is recommended to not include it
#   in version control.
#   https://pdm.fming.dev/latest/usage/project/#working-with-version-control
.pdm.toml
.pdm-python
.pdm-build/

# PEP 582; used by e.g. github.com/David-OConnor/pyflow and github.com/pdm-project/pdm
__pypackages__/

# Celery stuff
celerybeat-schedule
celerybeat.pid

# SageMath parsed files
*.sage.py

# Environments
.env
.venv
env/
venv/
ENV/
env.bak/
venv.bak/

# Spyder project settings
.spyderproject
.spyproject

# Rope project settings
.ropeproject

# mkdocs documentation
/site

# mypy
.mypy_cache/
.dmypy.json
dmypy.json

# Pyre type checker
.pyre/

# pytype static type analyzer
.pytype/

# Cython debug symbols
cython_debug/

# PyCharm
#  JetBrains specific template is maintained in a separate JetBrains.gitignore that can
#  be found at https://github.com/github/gitignore/blob/main/Global/JetBrains.gitignore
#  and can be added to the global gitignore or merged into this file.  For a more nuclear
#  option (not recommended) you can uncomment the following to ignore the entire idea folder.
#.idea/

# PyPI configuration file
.pypirc
**/.env
.DS_Store
<<<<<<< HEAD
j/
=======
j/

poetry.lock
/tmp_data
>>>>>>> 94f58ff5
<|MERGE_RESOLUTION|>--- conflicted
+++ resolved
@@ -171,11 +171,7 @@
 .pypirc
 **/.env
 .DS_Store
-<<<<<<< HEAD
-j/
-=======
 j/
 
 poetry.lock
 /tmp_data
->>>>>>> 94f58ff5
