from __future__ import annotations  # for pervious python version e.g. 3.9

import asyncio
import json
from typing import List, Dict, Union, Any
from evaluator.base_evaluator import RAGEvaluator
from evaluator.prompt_manager import EvaluationType, EvalPromptManager

try:
    from sentence_transformers import SentenceTransformer, util
    from bert_score import score as bert_score
except ImportError as e:
    print(f"Error: {e}")

from utils.llm import LLMClient
from utils.constants import RAGBENCH_COL_NAMES
from utils.constants import RAGBENCH_COL_NAMES, LLM_RESPONSE, PROMPT, EVAL_COL_MAP
import os
import logging

logger = logging.getLogger(__name__)


# TODO: add AnswerEquivalenceEvaluatorWithBert
class AnswerEquivalenceEvaluator(RAGEvaluator):
    """
    From https://arxiv.org/abs/2202.07654, Used their definition of answer equivalence to build prompt.
    This method evaluates if the generated answer is equivalent to the reference answer.
    """

    def __init__(self, llm_class: type[LLMClient] = None, **llm_kwargs):
        super().__init__(llm_class, **llm_kwargs)
        self.EVAL_COLUMNS = ["equivalence"]
        self.EVAL_SCORE_PREFIX = "answer_equivalence"
        assert os.getenv(
            "ANSWER_TYPE", None
        ), "Environment variable ANSWER_TYPE must be defined for evaluation"
        self.answer_column = os.getenv("ANSWER_TYPE")
        if self.EVAL_SCORE_PREFIX:
            self.EVAL_SCORE_PREFIX = f"{self.answer_column}_{self.EVAL_SCORE_PREFIX}"
        else:
            self.EVAL_SCORE_PREFIX = self.answer_column

    @classmethod
    def description(cls):
        return {
            "name": "evaluate_answer_equivalence",
            "description": "Evaluates if generated answer is equivalent to reference answer using LLM. Checks for "
                           "information parity without omissions/additions. Returns binary score (0/1) based on "
                           "structured criteria questions.",
            "parameters": {
                "question": "str",
                "context": "str",
                "generated_answer": "str",
                "reference_answer": "str",
            },
        }

    def pre_process_row(self, row: Dict) -> Dict:
        return {
            PROMPT: self.pre_process(
                question=row[RAGBENCH_COL_NAMES.QUESTION.value],
                context=row[RAGBENCH_COL_NAMES.CONTEXT.value],
                answer=row[EVAL_COL_MAP[self.answer_column]],
                golden_answer=row[RAGBENCH_COL_NAMES.GOLDEN_ANSWER.value],
            )
        }

    async def a_call_llm(self, processed: Dict) -> Dict:
        assert PROMPT in processed, f"Prompt missing"
        processed[LLM_RESPONSE] = await self.llm.a_generate(processed[PROMPT])
        return processed

    def post_process_row(self, processed: Dict, row: Dict) -> Dict:
        result = self.post_process(processed[LLM_RESPONSE])
        try:
            return {
                f"{self.EVAL_SCORE_PREFIX}_{key}": result[key]
                for key in self.EVAL_COLUMNS
            }
        except KeyError:
            return {
                f"{self.EVAL_SCORE_PREFIX}_{key}": None for key in self.EVAL_COLUMNS
            }

    def pre_process(
        self,
        question: str | List[str],
        context: str | List[str],
        answer: str | List[str],
        **kwargs,
    ) -> str:
        assert "golden_answer" in kwargs, "Missing required input: golden_answer"
        golden_answer = kwargs.get("golden_answer")
        assert len(golden_answer) > 0, "golden_answer is empty"

        return EvalPromptManager().build_prompt(
            question=question,
            context=context,
            answer=answer,
            eval_type=EvaluationType.ANSWER_EQUIVALENCE,
            golden_answer=golden_answer,
        )

    def call_llm(self, processed_data: str) -> str:
        # Execute LLM call with constructed prompt
        return self.llm.generate(processed_data)

    def post_process(self, llm_response: str, **kwargs) -> Dict[str, float]:
        """Parse JSON response into scores dictionary"""
        try:
            # Clean response and parse JSON
            response_text = (
                llm_response.strip().replace("```json", "").replace("```", "")
            )
            result = json.loads(response_text)

            def get_score(result):
                if result["Q1"] == "no":
                    return 1
                elif result["Q2"] == "yes":
                    return 1
                return 0

            scores = {"equivalence": get_score(result), "raw_output": result}

            return scores

        except (json.JSONDecodeError, KeyError) as e:
            return {"equivalence": -1, "raw_output": response_text, "error": str(e)}


# TODO: implement _process_split
class RefusalAccuracyEvaluator(RAGEvaluator):

    def __init__(self, llm_class: type[LLMClient] = None, **llm_kwargs):
        super().__init__(llm_class, **llm_kwargs)
        self.EVAL_COLUMNS = ["refusal_accuracy"]
        assert os.getenv(
            "ANSWER_TYPE", None
        ), "Environment variable ANSWER_TYPE must be defined for evaluation"
        self.answer_column = os.getenv("ANSWER_TYPE")
        self.EVAL_SCORE_PREFIX = "refusal_accuracy"
        if self.EVAL_SCORE_PREFIX:
            self.EVAL_SCORE_PREFIX = f"{self.answer_column}_{self.EVAL_SCORE_PREFIX}"
        else:
            self.EVAL_SCORE_PREFIX = self.answer_column

    @classmethod
    def description(cls):
        return {
            "name": "evaluate_refusal_accuracy",
            "description": "Assesses model's ability to properly refuse answering unanswerable/ambiguous queries. "
                           "Combines refusal check and underspecification validation. Returns dual scores with "
                           "reasons.",
            "parameters": {
                "question": "str",
                "context": "str",
                "generated_answer": "str",
            },
        }

    def pre_process_row(self, row: Dict) -> Dict:
        return {
            PROMPT: self.pre_process(
                question=row[RAGBENCH_COL_NAMES.QUESTION.value],
                context=row[RAGBENCH_COL_NAMES.CONTEXT.value],
                answer=row[EVAL_COL_MAP[self.answer_column]],
            )
        }

    async def a_call_llm(self, processed: Dict) -> Dict:
        assert PROMPT in processed, f"Prompt missing"
        processed[LLM_RESPONSE] = await self.llm.a_generate(processed[PROMPT])
        return processed

    def post_process_row(self, processed: Dict, row: Dict) -> Dict:
        result = self.post_process(processed[LLM_RESPONSE])
        try:
            return {
                f"{self.EVAL_SCORE_PREFIX}_{key}": result[key]
                for key in self.EVAL_COLUMNS
            }
        except KeyError:
            return {
                f"{self.EVAL_SCORE_PREFIX}_{key}": None for key in self.EVAL_COLUMNS
            }

    def pre_process(self, question, context, answer, **kwargs):
        pass

    def call_llm(self, processed_data):
        pass

    def post_process(self, llm_response, **kwargs):
        pass

    def evaluate(
        self,
        question: str | List[str],
        context: str | List[str],
        answer: str | List[str],
        **kwargs,
    ):
        prompt1 = EvalPromptManager().build_prompt(
            question=question,
            context=context,
            answer=answer,
            eval_type=EvaluationType.REFUSAL,
        )

        resp1 = self.llm.generate(prompt1)

        prompt2 = EvalPromptManager().build_prompt(
            question=question,
            context=context,
            answer=answer,
            eval_type=EvaluationType.UNDERSPECIFIED_CHECK,
        )

        resp2 = self.llm.generate(prompt2)

        try:
            response_text = resp1.strip().replace("```json", "").replace("```", "")
            result1 = json.loads(response_text)

            score1 = {"refusal": result1["refusal"], "reason": result1["reason"]}
        except (json.JSONDecodeError, KeyError) as e:
            logger.info(f"Error parsing LLM response on refusal: {response_text}")
            score1 = {"refusal": 0xFFFFFFFF, "error": str(e)}

        try:
            response_text = resp2.strip().replace("```json", "").replace("```", "")
            result2 = json.loads(response_text)

            score2 = {
                "underspecifie_check": result2["underspecifie_check"],
                "reason": result2["reason"],
            }
        except (json.JSONDecodeError, KeyError) as e:
            logger.info(f"Error parsing LLM response on refusal: {response_text}")
            score1 = {"underspecifie_check": 0, "error": str(e)}

        return {"refusal_result": score1, "underspecifie_check_score": score2}


class BERTScoreEvaluator(RAGEvaluator):
    """
    Computes BERTScore between the generated answer and the ground-truth answer.
    Paper: BERTScore: Evaluating Text Generation with BERT, https://arxiv.org/abs/1904.09675
    """

    def __init__(self, model_name: str = "bert-base-uncased"):
        """
        Args:
            model_name: The pretrained model name to use for BERTScore.
        """
        super().__init__()
        self.model_name = model_name
        self.EVAL_COLUMNS = ["precision", "recall", "f1"]
        assert os.getenv(
            "ANSWER_TYPE", None
        ), "Environment variable ANSWER_TYPE must be defined for evaluation"
        self.answer_column = os.getenv("ANSWER_TYPE")
        self.EVAL_SCORE_PREFIX = "bert_score"
        if self.EVAL_SCORE_PREFIX:
            self.EVAL_SCORE_PREFIX = f"{self.answer_column}_{self.EVAL_SCORE_PREFIX}"
        else:
            self.EVAL_SCORE_PREFIX = self.answer_column

    @classmethod
    def description(cls) -> Dict:
        return {
            "name": "calculate_bert_score",
            "description": "Computes BERT-based precision, recall and F1 between generated and reference answers "
                           "using sentence embeddings. No LLM required.",
            "parameters": {"generated_answer": "str", "reference_answer": "str"},
        }

    def pre_process_row(self, row: Dict) -> Dict:
        pass

    async def a_call_llm(self, processed: Dict) -> Dict:
        pass

    def post_process_row(self, processed: Dict, row: Dict) -> Dict:
        pass

    async def process_row(self, row: Dict, semaphore: asyncio.Semaphore) -> Dict:
        async with semaphore:
            question = row[RAGBENCH_COL_NAMES.QUESTION.value]
            context = row[RAGBENCH_COL_NAMES.CONTEXT.value]
            answer = row[EVAL_COL_MAP[self.answer_column]]
            if RAGBENCH_COL_NAMES.GOLDEN_ANSWER.value not in row:
                raise KeyError("Missing golden_answer in row")
            golden_answer = row[RAGBENCH_COL_NAMES.GOLDEN_ANSWER.value]

            if answer is None or golden_answer is None:
                raise ValueError(
                    "answer or golden_answer is None, cannot compute BERTScore"
                )

            evaluation_result = self.evaluate(
                question, context, answer, golden_answer=golden_answer
            )

            prefixed_result = {
                f"{self.EVAL_SCORE_PREFIX}_{key}": value
                for key, value in evaluation_result.items()
            }
            return prefixed_result

    def pre_process(self, question, context, answer, **kwargs):
        # No actual prompt needed.
        pass

    def call_llm(self, processed_data: Any) -> str:
        # Not calling an LLM.
        pass

    def post_process(self, llm_response: str, **kwargs) -> Dict[str, float]:
        # Not parsing any LLM JSON output.
        pass

    def evaluate(self, question, context, answer, **kwargs) -> Dict[str, float]:
        """
        Perform the main logic of computing BERTScore.
        """
        # 1. Validate that 'golden_answer' is provided
        if "golden_answer" not in kwargs:
            raise KeyError("BERTScoreEvaluator requires 'golden_answer' in kwargs.")
        golden_answer = kwargs["golden_answer"]

        # 2. Compute BERTScore
        P, R, F1 = bert_score([answer], [golden_answer], model_type=self.model_name)

        # 3. Return the final score dict
        return {
            "precision": P.mean().item(),
            "recall": R.mean().item(),
            "f1": F1.mean().item(),
        }


class LearningFacilitationEvaluator(RAGEvaluator):

    def __init__(self, llm_class: type[LLMClient] = None, **llm_kwargs):
        super().__init__(llm_class, **llm_kwargs)
        self.EVAL_COLUMNS = [
            "learning_facilitation_score",
            "educational_strengths",
            "areas_for_improvement",
        ]
        assert os.getenv(
            "ANSWER_TYPE", None
        ), "Environment variable ANSWER_TYPE must be defined for evaluation"
        self.answer_column = os.getenv("ANSWER_TYPE")
        self.EVAL_SCORE_PREFIX = "learning_facilitation"
        if self.EVAL_SCORE_PREFIX:
            self.EVAL_SCORE_PREFIX = f"{self.answer_column}_{self.EVAL_SCORE_PREFIX}"
        else:
            self.EVAL_SCORE_PREFIX = self.answer_column

    @classmethod
    def description(cls) -> Dict:
        return {
            "name": "calculate_bert_score",
            "description": "Computes BERT-based precision, recall and F1 between generated and reference answers "
                           "using sentence embeddings. No LLM required.",
            "parameters": {"generated_answer": "str", "reference_answer": "str"},
        }

    def pre_process_row(self, row: Dict) -> Dict:
        return {
            PROMPT: self.pre_process(
                question=row[RAGBENCH_COL_NAMES.QUESTION.value],
                context=row[RAGBENCH_COL_NAMES.CONTEXT.value],
                answer=row[EVAL_COL_MAP[self.answer_column]],
            )
        }

    async def a_call_llm(self, processed: Dict) -> Dict:
        assert PROMPT in processed, f"Prompt missing"
        processed[LLM_RESPONSE] = await self.llm.a_generate(processed[PROMPT])
        return processed

    def post_process_row(self, processed: Dict, row: Dict) -> Dict:
        result = self.post_process(processed[LLM_RESPONSE])
        try:
            return {
                f"{self.EVAL_SCORE_PREFIX}_{key}": result[key]
                for key in self.EVAL_COLUMNS
            }
        except KeyError:
            return {
                f"{self.EVAL_SCORE_PREFIX}_{key}": None for key in self.EVAL_COLUMNS
            }

    def pre_process(
        self,
        question: str | List[str],
        context: str | List[str],
        answer: str | List[str],
        **kwargs,
    ) -> str:
        return EvalPromptManager().build_prompt(
            question=question,
            context=context,
            answer=answer,
            eval_type=EvaluationType.LEARNING_FACILITATION,
        )

    def call_llm(self, processed_data: str) -> str:
        # Execute LLM call with constructed prompt
        return self.llm.generate(processed_data)

    def post_process(self, llm_response: str, **kwargs) -> Dict[str, float]:
        """Parse JSON response into scores dictionary"""
        try:
            logger.info(f"Raw LLM response: {llm_response}")
<<<<<<< HEAD
            # Clean response and parse JSON
            response_text = llm_response.strip().replace('```json', '').replace('```', '')
            result = json.loads(response_text)

            # Dynamically construct the scores dictionary
            scores = {}
            for key, value in result.items():
                scores[key] = value
=======
            response_text = (
                llm_response.strip().replace("```json", "").replace("```", "")
            )
            result = json.loads(response_text)

            scores = {
                "learning_facilitation_score": result["learning_facilitation_score"],
                "educational_strengths": result["educational_strengths"],
                "areas_for_improvement": result["areas_for_improvement"],
                "confidence": result["confidence"],
            }
>>>>>>> 7b7d1fc7

            return scores

        except (json.JSONDecodeError, KeyError) as e:
            logger.info(f"Error parsing LLM response: {llm_response}")
            return {
<<<<<<< HEAD
                'error': str(e)
=======
                "learning_facilitation_score": -1,
                "educational_strengths": [],
                "areas_for_improvement": [],
                "confidence": -1,
                "error": str(e),
>>>>>>> 7b7d1fc7
            }


class EngagementEvaluator(RAGEvaluator):

    def __init__(self, llm_class: type[LLMClient] = None, **llm_kwargs):
        super().__init__(llm_class, **llm_kwargs)
        self.EVAL_COLUMNS = [
            "engagement_score",
            "engaging_elements",
            "suggestions_for_improvement",
        ]
        assert os.getenv(
            "ANSWER_TYPE", None
        ), "Environment variable ANSWER_TYPE must be defined for evaluation"
        self.answer_column = os.getenv("ANSWER_TYPE")
        self.EVAL_SCORE_PREFIX = "engagement"
        if self.EVAL_SCORE_PREFIX:
            self.EVAL_SCORE_PREFIX = f"{self.answer_column}_{self.EVAL_SCORE_PREFIX}"
        else:
            self.EVAL_SCORE_PREFIX = self.answer_column

    @classmethod
    def description(cls):
        return {
            "name": "evaluate_engagement",
            "description": "Measures answer engagement through language use, narrative flow and real-world relevance. "
                           "Provides scored analysis with enhancement recommendations.",
            "parameters": {
                "question": "str",
                "context": "str",
                "generated_answer": "str",
            },
        }

    def pre_process_row(self, row: Dict) -> Dict:
        return {
            PROMPT: self.pre_process(
                question=row[RAGBENCH_COL_NAMES.QUESTION.value],
                context=row[RAGBENCH_COL_NAMES.CONTEXT.value],
                answer=row[EVAL_COL_MAP[self.answer_column]],
            )
        }

    async def a_call_llm(self, processed: Dict) -> Dict:
        assert PROMPT in processed, f"Prompt missing"
        processed[LLM_RESPONSE] = await self.llm.a_generate(processed[PROMPT])
        return processed

    def post_process_row(self, processed: Dict, row: Dict) -> Dict:
        result = self.post_process(processed[LLM_RESPONSE])
        try:
            return {
                f"{self.EVAL_SCORE_PREFIX}_{key}": result[key]
                for key in self.EVAL_COLUMNS
            }
        except KeyError:
            return {
                f"{self.EVAL_SCORE_PREFIX}_{key}": None for key in self.EVAL_COLUMNS
            }

    def pre_process(
        self,
        question: Union[str, List[str]],
        context: Union[str, List[str]],
        answer: Union[str, List[str]],
        **kwargs,
    ) -> str:
        return EvalPromptManager().build_prompt(
            question=question,
            context=context,
            answer=answer,
            eval_type=EvaluationType.ENGAGEMENT_INDEX,
        )

    def call_llm(self, processed_data: str) -> str:
        # Execute LLM call with constructed prompt
        return self.llm.generate(processed_data)

    def post_process(
        self, llm_response: str, **kwargs
    ) -> Dict[str, Union[float, List[str]]]:
        """Parse JSON response into scores dictionary"""
        try:
            logger.info(f"Raw LLM response: {llm_response}")
            # Clean response and parse JSON
            response_text = (
                llm_response.strip().replace("```json", "").replace("```", "")
            )
            result = json.loads(response_text)

<<<<<<< HEAD
            # Dynamically construct the scores dictionary
            scores = {}
            for key, value in result.items():
                scores[key] = value
=======
            scores = {
                "engagement_score": result.get("engagement_score", -1),
                "engaging_elements": result.get("engaging_elements", []),
                "suggestions_for_improvement": result.get(
                    "suggestions_for_improvement", []
                ),
                "confidence": result.get("confidence", -1),
            }
>>>>>>> 7b7d1fc7

            return scores

        except (json.JSONDecodeError, KeyError) as e:
            logger.info(f"Error parsing LLM response: {llm_response}")
            return {
<<<<<<< HEAD
                'error': str(e)
=======
                "engagement_score": -1,
                "engaging_elements": [],
                "suggestions_for_improvement": [],
                "confidence": -1,
                "error": str(e),
>>>>>>> 7b7d1fc7
            }



class ContextRelevanceEvaluator(RAGEvaluator):
    """
    From https://arxiv.org/abs/2501.08208, Use their definition of context relevance to build prompt.
    This method evaluates the context relevance of the retrieved context compared to the input question.
    """

    def __init__(self, llm_class: type[LLMClient] = None, **llm_kwargs):
        super().__init__(llm_class, **llm_kwargs)
        self.EVAL_COLUMNS = ["relevance_score"]
        assert os.getenv(
            "ANSWER_TYPE", None
        ), "Environment variable ANSWER_TYPE must be defined for evaluation"
        self.answer_column = os.getenv("ANSWER_TYPE")
        self.EVAL_SCORE_PREFIX = "Context_Relevance"
        if self.EVAL_SCORE_PREFIX:
            self.EVAL_SCORE_PREFIX = f"{self.answer_column}_{self.EVAL_SCORE_PREFIX}"
        else:
            self.EVAL_SCORE_PREFIX = self.answer_column

    @classmethod
    def description(cls):
        return {
            "name": "evaluate_context_relevance",
            "description": "Evaluates relevance of retrieved context to question using LLM. Scores based on R/IR "
                           "segment classification and coverage analysis.",
            "parameters": {"question": "str", "context": "str"},
        }

    def pre_process_row(self, row: Dict) -> Dict:
        assert os.getenv(
            "ANSWER_TYPE", None
        ), "Environment variable ANSWER_TYPE must be defined for evaluation"
        return {
            PROMPT: self.pre_process(
                question=row[RAGBENCH_COL_NAMES.QUESTION.value],
                context=row[RAGBENCH_COL_NAMES.CONTEXT.value],
                answer=row[EVAL_COL_MAP[self.answer_column]],
            )
        }

    async def a_call_llm(self, processed: Dict) -> Dict:
        assert PROMPT in processed, f"Prompt missing"
        processed[LLM_RESPONSE] = await self.llm.a_generate(processed[PROMPT])
        return processed

    def post_process_row(self, processed: Dict, row: Dict) -> Dict:
        result = self.post_process(processed[LLM_RESPONSE])
        try:
            return {
                f"{self.EVAL_SCORE_PREFIX}_{key}": result[key]
                for key in self.EVAL_COLUMNS
            }
        except KeyError:
            return {
                f"{self.EVAL_SCORE_PREFIX}_{key}": None for key in self.EVAL_COLUMNS
            }

    def pre_process(
        self,
        question: str | List[str],
        context: str | List[str],
        answer: str | List[str],
        **kwargs,
    ) -> str:
        return EvalPromptManager().build_prompt(
            question=question,
            context=context,
            eval_type=EvaluationType.CONTEXT_RELEVANCE,
        )

    def call_llm(self, processed_data: str) -> str:
        # Execute LLM call with constructed prompt
        return self.llm.generate(processed_data)

    def post_process(self, llm_response: str, **kwargs) -> Dict[str, float]:
        """Parse JSON response into scores dictionary"""
        try:
            logger.info(f"Raw LLM response: {llm_response}")
            # Clean response and parse JSON
            response_text = (
                llm_response.strip().replace("```json", "").replace("```", "")
            )
            result = json.loads(response_text)
<<<<<<< HEAD

            # Dynamically construct the scores dictionary
            scores = {}
            for key, value in result.items():
                scores[key] = value

            return scores

        except (json.JSONDecodeError, KeyError) as e:
            logger.info(f"Error parsing LLM response: {llm_response}")
            return {
                'error': str(e)
            }
=======
            score = {"relevance_score": result["relevance_score"]}
            return score
        except (json.JSONDecodeError, KeyError) as e:
            logger.info(f"Error parsing LLM response: {response_text}")
            return {"relevance_score": -1, "error": str(e)}
>>>>>>> 7b7d1fc7


class FactualCorrectnessEvaluator(RAGEvaluator):
    """
    From https://arxiv.org/abs/2407.12873, Use their definition of Factual Correctness to build prompt.
    This method evaluates factual correctness of the generated answer compared to the golden (ground truth) answer.
    """

    def __init__(self, llm_class: type[LLMClient] = None, **llm_kwargs):
        super().__init__(llm_class, **llm_kwargs)
        self.EVAL_COLUMNS = ["TP", "FP", "FN", "F1_score"]
        self.EVAL_SCORE_PREFIX = "factual_correctness"
        assert os.getenv(
            "ANSWER_TYPE", None
        ), "Environment variable ANSWER_TYPE must be defined for evaluation"
        self.answer_column = os.getenv("ANSWER_TYPE")
        self.EVAL_SCORE_PREFIX = ""
        if self.EVAL_SCORE_PREFIX:
            self.EVAL_SCORE_PREFIX = f"{self.answer_column}_{self.EVAL_SCORE_PREFIX}"
        else:
            self.EVAL_SCORE_PREFIX = self.answer_column

    @classmethod
    def description(cls) -> Dict:
        return {
            "name": "evaluate_factual_correctness",
            "description": "Compares generated vs reference answers using TP/FP/FN analysis. Calculates factual F1 "
                           "score through statement-level validation.",
            "parameters": {"generated_answer": "str", "reference_answer": "str"},
        }

    def pre_process_row(self, row: Dict) -> Dict:
        assert os.getenv(
            "ANSWER_TYPE", None
        ), "Environment variable ANSWER_TYPE must be defined for evaluation"
        return {
            PROMPT: self.pre_process(
                question=row[RAGBENCH_COL_NAMES.QUESTION.value],
                context=row[RAGBENCH_COL_NAMES.CONTEXT.value],
                answer=row[EVAL_COL_MAP[self.answer_column]],
                golden_answer=row[RAGBENCH_COL_NAMES.GOLDEN_ANSWER.value],
                eval_type=EvaluationType.FACTUAL_CORRECTNESS,
            )
        }

    async def a_call_llm(self, processed: Dict) -> Dict:
        assert PROMPT in processed, f"Prompt missing"
        processed[LLM_RESPONSE] = await self.llm.a_generate(processed[PROMPT])
        return processed

    def post_process_row(self, processed: Dict, row: Dict) -> Dict:
        result = self.post_process(processed[LLM_RESPONSE])
        try:
            return {
                f"{self.EVAL_SCORE_PREFIX}_{key}": result[key]
                for key in self.EVAL_COLUMNS
            }
        except KeyError:
            return {
                f"{self.EVAL_SCORE_PREFIX}_{key}": None for key in self.EVAL_COLUMNS
            }

    def pre_process(
        self,
        question: str | List[str],
        context: str | List[str],
        answer: str | List[str],
        **kwargs,
    ) -> str:
        if "golden_answer" not in kwargs:
            raise KeyError("Missing required key: golden_answer")
        golden_answer = kwargs.get("golden_answer")
        return EvalPromptManager().build_prompt(
            answer=answer,
            eval_type=EvaluationType.FACTUAL_CORRECTNESS,
            golden_answer=golden_answer,
        )

    def call_llm(self, processed_data: str) -> str:
        # Execute LLM call with constructed prompt
        return self.llm.generate(processed_data)

    def post_process(self, llm_response: str, **kwargs) -> Dict[str, float]:
        """Parse JSON response into scores dictionary"""
        try:
            # Clean response and parse JSON
            response_text = (
                llm_response.strip().replace("```json", "").replace("```", "")
            )
            result = json.loads(response_text)

            scores = {
                "TP": result["TP"],
                "FP": result["FP"],
                "FN": result["FN"],
                "F1_score": (
                    0
                    if (result["TP"] + result["FP"] + result["FN"]) == 0
                    else result["TP"] / (result["TP"] + result["FP"] + result["FN"])
                ),
            }

            return scores
        except (json.JSONDecodeError, KeyError) as e:
            logger.info(f"Error parsing LLM response: {response_text}")
            return {"TP": -1, "FP": -1, "FN": -1, "F1_SCORE": -1, "error": str(e)}


# TODO: implement _process_split
class AnswerSimilarityEvaluator(RAGEvaluator):
    """
    Computes an embedding-based cosine similarity score between the generated answer and the ground-truth answer.
    Paper:Evaluation of RAG Metrics for Question Answering in the Telecom Domain,https://arxiv.org/abs/2407.12873
    """

    def __init__(self, model_name: str = "sentence-transformers/all-MiniLM-L6-v2"):
        """
        Args:
            llm: Pass a dummy or None, we won't use it in this evaluator.
            prompt_manager: Not used here, but required by base class signature.
            model_name: The pretrained model name to use for sentence embedding.
        """
        super().__init__()
        self.model = SentenceTransformer(model_name)
        self.prompt_manager = "Answer_Similarity"
        assert os.getenv(
            "ANSWER_TYPE", None
        ), "Environment variable ANSWER_TYPE must be defined for evaluation"
        self.answer_column = os.getenv("ANSWER_TYPE")
        self.EVAL_SCORE_PREFIX = ""
        if self.EVAL_SCORE_PREFIX:
            self.EVAL_SCORE_PREFIX = f"{self.answer_column}_{self.EVAL_SCORE_PREFIX}"
        else:
            self.EVAL_SCORE_PREFIX = self.answer_column

    @classmethod
    def description(cls):
        return {
            "name": "calculate_answer_similarity",
            "description": "Computes cosine similarity between answer embeddings using sentence transformers. "
                           "Measures semantic equivalence without LLMs.",
            "parameters": {"generated_answer": "str", "reference_answer": "str"},
        }

    def pre_process_row(self, row: Dict) -> Dict:
        pass

    async def a_call_llm(self, processed: Dict) -> Dict:
        pass

    def post_process_row(self, processed: Dict, row: Dict) -> Dict:
        pass

    def pre_process(self, question, context, answer, **kwargs):
        # No actual prompt needed.
        pass

    def call_llm(self, processed_data: Any) -> str:
        # Not calling an LLM.
        pass

    def post_process(self, llm_response: str, **kwargs) -> Dict[str, float]:
        # Not parsing any LLM JSON output.
        pass

    def evaluate(self, question, context, answer, **kwargs) -> Dict[str, float]:
        """
        Perform the main logic of computing answer similarity using embeddings.
        """
        # 1. Validate that 'golden_answer' is provided
        if "golden_answer" not in kwargs:
            raise KeyError(
                "AnswerSimilarityEvaluator requires 'golden_answer' in kwargs."
            )
        golden_answer = kwargs["golden_answer"]

        # 2. Compute embeddings and cosine similarity
        gen_emb = self.model.encode(answer, convert_to_tensor=True)
        gold_emb = self.model.encode(golden_answer, convert_to_tensor=True)
        similarity = util.cos_sim(gen_emb, gold_emb).item()

        # 3. Return the final score dict
        return {"answer_similarity": float(similarity)}


class KeyPointEvaluator(RAGEvaluator):
    """
    From https://arxiv.org/abs/2408.01262, using extracted key points generate from ground truth answer to check with generated answer,
    using the categorized key_points count to calculate generation scores.
    It can provide completeness, hallucination and irrelevance score.
    """

    def __init__(self, llm_class: type[LLMClient] = None, **llm_kwargs):
        super().__init__(llm_class, **llm_kwargs)
        self.num_key_points = 0
        self.EVAL_COLUMNS = [
            "completeness_score",
            "irrelevant_score",
            "hallucination_score",
        ]
        self.EVAL_SCORE_PREFIX = "key_point"
        assert os.getenv(
            "ANSWER_TYPE", None
        ), "Environment variable ANSWER_TYPE must be defined for evaluation"
        self.answer_column = os.getenv("ANSWER_TYPE")
        if self.EVAL_SCORE_PREFIX:
            self.EVAL_SCORE_PREFIX = f"{self.answer_column}_{self.EVAL_SCORE_PREFIX}"
        else:
            self.EVAL_SCORE_PREFIX = self.answer_column

    @classmethod
    def description(cls):
        return {
            "name": "evaluate_keypoint_coverage",
            "description": "Assesses answer quality through key point alignment with reference. Scores completeness, "
                           "hallucination and irrelevance ratios.",
            "parameters": {
                "question": "str",
                "generated_answer": "str",
                "reference_keypoints": "List[str]",
            },
        }

    def pre_process_row(self, row: Dict) -> Dict:
        return {
            PROMPT: self.pre_process(
                question=row[RAGBENCH_COL_NAMES.QUESTION.value],
                context=row[RAGBENCH_COL_NAMES.CONTEXT.value],
                answer=row[EVAL_COL_MAP[self.answer_column]],
                key_points=row[RAGBENCH_COL_NAMES.KEY_POINTS.value],
            ),
            "num_key_points": len(row[RAGBENCH_COL_NAMES.KEY_POINTS.value]),
        }

    async def a_call_llm(self, processed: Dict) -> Dict:
        assert PROMPT in processed, f"Prompt missing"
        processed[LLM_RESPONSE] = await self.llm.a_generate(processed[PROMPT])
        return processed

    def post_process_row(self, processed: Dict, row: Dict) -> Dict:
        result = self.post_process(
            llm_response=processed[LLM_RESPONSE],
            num_key_points=processed["num_key_points"],
        )
        try:
            return {
                f"{self.EVAL_SCORE_PREFIX}_{key}": result[key]
                for key in self.EVAL_COLUMNS
            }
        except KeyError:
            return {
                f"{self.EVAL_SCORE_PREFIX}_{key}": None for key in self.EVAL_COLUMNS
            }

    def pre_process(self, question, context, answer, **kwargs):
        if "key_points" not in kwargs:
            raise KeyError("Missing required input: key_points")
        key_points = kwargs.get("key_points")

        if not isinstance(key_points, list):
            raise ValueError("key_points is type of List[str]")

        if len(key_points) == 0:
            raise ValueError("key_points is an empty List, which is invalid")

        self.num_key_points = len(key_points)
        formatted_key_points = "\n".join(key_points)

        return EvalPromptManager().build_prompt(
            question=question,
            answer=answer,
            eval_type=EvaluationType.KEY_POINT,
            key_points=formatted_key_points,
        )

    def call_llm(self, processed_data):
        return self.llm.generate(processed_data)

    def post_process(self, llm_response, **kwargs):
        assert "num_key_points" in kwargs, "num_key_points is missing"
        try:
            # Clean response and parse JSON
            response_text = (
                llm_response.strip().replace("```json", "").replace("```", "")
            )
            result = json.loads(response_text)

            scores = {
                "completeness_score": len(result["complete_ids"])
                / kwargs["num_key_points"],
                "irrelevant_score": len(result["irrelevant_ids"])
                / kwargs["num_key_points"],
                "hallucination_score": len(result["hallucinate_ids"])
                / kwargs["num_key_points"],
                "raw_output": result,
            }

            return scores

        except (json.JSONDecodeError, KeyError) as e:
            logger.info(f"Error parsing LLM response: {llm_response}")
            return {
                "completeness_score": -1,
                "irrelevant_score": -1,
                "hallucination_score": -1,
                "raw_output": response_text,
                "error": str(e),
            }

    def evaluate(
        self,
        answer: str | List[str] = None,
        question: str | List[str] = None,
        context: str | List[str] = None,
        **kwargs,
    ) -> Dict:
        processed_data = self.pre_process(question, context, answer, **kwargs)
        llm_response = self.call_llm(processed_data)
        return self.post_process(llm_response, num_key_points=self.num_key_points)


class AdherenceFaithfulnessEvaluator(RAGEvaluator):
    """
    Uses an LLM to verify that all parts of the generated answer are grounded in the provided context.
    Returns a faithfulness_score between 0 and 1, plus any unfaithful (hallucinated) segments.
    Related paper:ASTRID - An Automated and Scalable TRIaD for the Evaluation of RAG-based Clinical Question Answering Systems,
    https://arxiv.org/abs/2501.08208
    """

    def __init__(self, llm_class: type[LLMClient] = None, **llm_kwargs):
        super().__init__(llm_class, **llm_kwargs)
        self.EVAL_COLUMNS = ["faithfulness_score", "unfaithful_segments"]
        assert os.getenv(
            "ANSWER_TYPE", None
        ), "Environment variable ANSWER_TYPE must be defined for evaluation"
        self.answer_column = os.getenv("ANSWER_TYPE")
        self.EVAL_SCORE_PREFIX = "Adherence_Faithfulness"
        if self.EVAL_SCORE_PREFIX:
            self.EVAL_SCORE_PREFIX = f"{self.answer_column}_{self.EVAL_SCORE_PREFIX}"
        else:
            self.EVAL_SCORE_PREFIX = self.answer_column

    @classmethod
    def description(cls) -> Dict:
        return {
            "name": "evaluate_faithfulness",
            "description": "Validates answer grounding in context through hallucination detection. Scores "
                           "faithfulness and lists unsubstantiated claims.",
            "parameters": {
                "question": "str",
                "context": "str",
                "generated_answer": "str",
            },
        }

    def pre_process_row(self, row: Dict) -> Dict:
        return {
            PROMPT: self.pre_process(
                question=row[RAGBENCH_COL_NAMES.QUESTION.value],
                context=row[RAGBENCH_COL_NAMES.CONTEXT.value],
                answer=row[EVAL_COL_MAP[self.answer_column]],
            )
        }

    async def a_call_llm(self, processed: Dict) -> Dict:
        assert PROMPT in processed, f"Prompt missing"
        processed[LLM_RESPONSE] = await self.llm.a_generate(processed[PROMPT])
        return processed

    def post_process_row(self, processed: Dict, row: Dict) -> Dict:
        result = self.post_process(processed[LLM_RESPONSE])
        try:
            return {
                f"{self.EVAL_SCORE_PREFIX}_{key}": result[key]
                for key in self.EVAL_COLUMNS
            }
        except KeyError:
            return {
                f"{self.EVAL_SCORE_PREFIX}_{key}": None for key in self.EVAL_COLUMNS
            }

    def pre_process(
        self,
        question: str | List[str],
        context: str | List[str],
        answer: str | List[str],
        **kwargs,
    ) -> str:

        return EvalPromptManager().build_prompt(
            question=question,
            context=context,
            answer=answer,
            eval_type=EvaluationType.ADHERENCE_FAITHFULNESS,
        )

    def call_llm(self, processed_data: str) -> str:
        """
        Invoke the LLM with the processed prompt and return its raw text response.
        """
        return self.llm.generate(processed_data)

    def post_process(self, llm_response: str, **kwargs) -> Dict[str, float]:
        """
        Parse the LLM's JSON output to extract the faithfulness score.
        """
        try:
            response_text = (
                llm_response.strip().replace("```json", "").replace("```", "")
            )
            result = json.loads(response_text)
            return {
                "faithfulness_score": float(result.get("faithfulness_score", 0.0)),
                "unfaithful_segments": result.get("unfaithful_segments", []),
                "reasons": result.get("reasons", []),
            }
        except (json.JSONDecodeError, KeyError) as e:
            return {
                "faithfulness_score": -1.0,
                "unfaithful_segments": [],
                "reasons": [],
                "error": str(e),
            }


class ContextUtilizationEvaluator(RAGEvaluator):

    def __init__(self, llm_class: type[LLMClient] = None, **llm_kwargs):
        super().__init__(llm_class, **llm_kwargs)
        self.context = []
        self.EVAL_COLUMNS = ["faithfulness_score", "unfaithful_segments"]
        assert os.getenv(
            "ANSWER_TYPE", None
        ), "Environment variable ANSWER_TYPE must be defined for evaluation"
        self.answer_column = os.getenv("ANSWER_TYPE")
        self.EVAL_SCORE_PREFIX = "Context_Utilization"
        if self.EVAL_SCORE_PREFIX:
            self.EVAL_SCORE_PREFIX = f"{self.answer_column}_{self.EVAL_SCORE_PREFIX}"
        else:
            self.EVAL_SCORE_PREFIX = self.answer_column

    @classmethod
    def description(cls) -> Dict:
        return {
            "name": "evaluate_context_utilization",
            "description": "Measures effective use of provided context in answers through relevance classification. "
                           "Scores utilization ratio of context segments.",
            "parameters": {
                "question": "str",
                "context": "str",
                "generated_answer": "str",
            },
        }

    def pre_process_row(self, row: Dict) -> Dict:
        return {
            PROMPT: self.pre_process(
                question=row[RAGBENCH_COL_NAMES.QUESTION.value],
                context=row[RAGBENCH_COL_NAMES.CONTEXT.value],
                answer=row[EVAL_COL_MAP[self.answer_column]],
            ),
            "context": row[RAGBENCH_COL_NAMES.CONTEXT.value],
        }

    async def a_call_llm(self, processed: Dict) -> Dict:
        assert PROMPT in processed, f"Prompt missing"
        processed[LLM_RESPONSE] = await self.llm.a_generate(processed[PROMPT])
        return processed

    def post_process_row(self, processed: Dict, row: Dict) -> Dict:
        result = self.post_process(processed[LLM_RESPONSE])
        try:
            return {
                f"{self.EVAL_SCORE_PREFIX}_{key}": result[key]
                for key in self.EVAL_COLUMNS
            }
        except KeyError:
            return {
                f"{self.EVAL_SCORE_PREFIX}_{key}": None for key in self.EVAL_COLUMNS
            }

    def pre_process(self, question, context, answer, **kwargs):
        self.context = context
        return EvalPromptManager().build_prompt(
            question=question,
            answer=answer,
            eval_type=EvaluationType.CONTEXT_UTILIZATION,
            context=context,
        )

    def call_llm(self, processed_data):
        return self.llm.generate(processed_data)

    def post_process(self, llm_response, **kwargs):
        assert "context" in kwargs, f"Missing context"
        try:
            logger.info(f"Raw LLM response: {llm_response}")
            response_text = (
                llm_response.strip().replace("```json", "").replace("```", "")
            )
            result = json.loads(response_text)

            context = kwargs["context"]

            logger.info(f"Context: {context}")
            relevant_context = result.get("relevant_context", [])
            # irrelevant_context = result.get("irrelevant_context", [])

            total_context = len(context)
            relevant_count = len(relevant_context)
            context_utilization_score = (
                relevant_count / total_context if total_context > 0 else 0
            )
            return context_utilization_score
        except (json.JSONDecodeError, KeyError) as e:
            logger.info(f"Error parsing LLM response: {llm_response}")
            return {"context_utilization_score": -1, "error": str(e)}

    def evaluate(
        self,
        answer: str | List[str] = None,
        question: str | List[str] = None,
        context: str | List[str] = None,
        **kwargs,
    ) -> Dict:
        processed_data = self.pre_process(question, context, answer, **kwargs)
        llm_response = self.call_llm(processed_data)
        return self.post_process(
            llm_response, context=self.context if hasattr(self, "context") else []
        )<|MERGE_RESOLUTION|>--- conflicted
+++ resolved
@@ -418,7 +418,6 @@
         """Parse JSON response into scores dictionary"""
         try:
             logger.info(f"Raw LLM response: {llm_response}")
-<<<<<<< HEAD
             # Clean response and parse JSON
             response_text = llm_response.strip().replace('```json', '').replace('```', '')
             result = json.loads(response_text)
@@ -427,34 +426,13 @@
             scores = {}
             for key, value in result.items():
                 scores[key] = value
-=======
-            response_text = (
-                llm_response.strip().replace("```json", "").replace("```", "")
-            )
-            result = json.loads(response_text)
-
-            scores = {
-                "learning_facilitation_score": result["learning_facilitation_score"],
-                "educational_strengths": result["educational_strengths"],
-                "areas_for_improvement": result["areas_for_improvement"],
-                "confidence": result["confidence"],
-            }
->>>>>>> 7b7d1fc7
 
             return scores
 
         except (json.JSONDecodeError, KeyError) as e:
             logger.info(f"Error parsing LLM response: {llm_response}")
             return {
-<<<<<<< HEAD
                 'error': str(e)
-=======
-                "learning_facilitation_score": -1,
-                "educational_strengths": [],
-                "areas_for_improvement": [],
-                "confidence": -1,
-                "error": str(e),
->>>>>>> 7b7d1fc7
             }
 
 
@@ -546,36 +524,17 @@
             )
             result = json.loads(response_text)
 
-<<<<<<< HEAD
             # Dynamically construct the scores dictionary
             scores = {}
             for key, value in result.items():
                 scores[key] = value
-=======
-            scores = {
-                "engagement_score": result.get("engagement_score", -1),
-                "engaging_elements": result.get("engaging_elements", []),
-                "suggestions_for_improvement": result.get(
-                    "suggestions_for_improvement", []
-                ),
-                "confidence": result.get("confidence", -1),
-            }
->>>>>>> 7b7d1fc7
 
             return scores
 
         except (json.JSONDecodeError, KeyError) as e:
             logger.info(f"Error parsing LLM response: {llm_response}")
             return {
-<<<<<<< HEAD
                 'error': str(e)
-=======
-                "engagement_score": -1,
-                "engaging_elements": [],
-                "suggestions_for_improvement": [],
-                "confidence": -1,
-                "error": str(e),
->>>>>>> 7b7d1fc7
             }
 
 
@@ -663,7 +622,6 @@
                 llm_response.strip().replace("```json", "").replace("```", "")
             )
             result = json.loads(response_text)
-<<<<<<< HEAD
 
             # Dynamically construct the scores dictionary
             scores = {}
@@ -677,13 +635,6 @@
             return {
                 'error': str(e)
             }
-=======
-            score = {"relevance_score": result["relevance_score"]}
-            return score
-        except (json.JSONDecodeError, KeyError) as e:
-            logger.info(f"Error parsing LLM response: {response_text}")
-            return {"relevance_score": -1, "error": str(e)}
->>>>>>> 7b7d1fc7
 
 
 class FactualCorrectnessEvaluator(RAGEvaluator):
