--- conflicted
+++ resolved
@@ -197,7 +197,6 @@
                 'error': str(e)
             }
         
-<<<<<<< HEAD
 
 class ContextRelevanceEvaluator(RAGEvaluator):
     def pre_process(
@@ -207,7 +206,31 @@
             question=question,
             context=context,
             eval_type=EvaluationType.CONTEXT_RELEVANCE
-=======
+        )
+        
+    def call_llm(self, processed_data: str) -> str:
+        # Execute LLM call with constructed prompt
+        return self.llm.generate(processed_data)
+    
+    def post_process(self, llm_response: str) -> Dict[str, float]:
+        """Parse JSON response into scores dictionary"""
+        try:
+            # Clean response and parse JSON
+            response_text = llm_response.strip().replace('```json', '').replace('```', '')
+            print(response_text)
+            result = json.loads(response_text)
+            score = {
+                "fully_answerable" : 1 if result['fully_answerable'] == 'true' else 0
+            }
+            return score
+        except (json.JSONDecodeError, KeyError) as e:
+            print(f"Error parsing LLM response: {response_text}")
+            return {
+                "fully_answerable": -1,
+                'error': str(e)
+            }
+          
+
 class FactualCorrectnessEvaluator(RAGEvaluator):
     def pre_process(
         self, question: str|List[str], context: str|List[str], answer: str|List[str], **kwargs
@@ -219,27 +242,17 @@
             answer=answer,
             eval_type=EvaluationType.FACTUAL_CORRECTNESS,
             golden_answer=golden_answer
->>>>>>> fd942b2a
-        )
-        
-    def call_llm(self, processed_data: str) -> str:
-        # Execute LLM call with constructed prompt
-        return self.llm.generate(processed_data)
-    
-    def post_process(self, llm_response: str) -> Dict[str, float]:
-        """Parse JSON response into scores dictionary"""
-        try:
-            # Clean response and parse JSON
-            response_text = llm_response.strip().replace('```json', '').replace('```', '')
-<<<<<<< HEAD
-            print(response_text)
-            result = json.loads(response_text)
-
-            score = {
-                "fully_answerable" : 1 if result['fully_answerable'] == 'true' else 0
-            }
-            return score
-=======
+        )
+        
+    def call_llm(self, processed_data: str) -> str:
+        # Execute LLM call with constructed prompt
+        return self.llm.generate(processed_data)
+    
+    def post_process(self, llm_response: str) -> Dict[str, float]:
+        """Parse JSON response into scores dictionary"""
+        try:
+            # Clean response and parse JSON
+            response_text = llm_response.strip().replace('```json', '').replace('```', '')
             result = json.loads(response_text)
             
             scores = {
@@ -250,15 +263,9 @@
             }
             
             return scores
->>>>>>> fd942b2a
-            
-        except (json.JSONDecodeError, KeyError) as e:
-            print(f"Error parsing LLM response: {response_text}")
-            return {
-<<<<<<< HEAD
-                "fully_answerable": -1,
-=======
+        except (json.JSONDecodeError, KeyError) as e:
+            print(f"Error parsing LLM response: {response_text}")
+            return {
                 "TP": -1, "FP": -1, "FN": -1, "F1_SCORE": -1,
->>>>>>> fd942b2a
                 'error': str(e)
             }