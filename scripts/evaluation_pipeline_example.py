--- conflicted
+++ resolved
@@ -26,24 +26,14 @@
 )
 logger = logging.getLogger(__name__)
 
-<<<<<<< HEAD
-DATASET_NAME = "RAGEVALUATION-HJKMY/ragbench_delucionqa_100row"
-=======
 DATASET_NAME = "RAGEVALUATION-HJKMY/ragbench_10row_tester_synthetic_mistake_w_keypoints"
->>>>>>> a0a1d1aa
 
 from evaluator.evaluators import KeypointIrrelevantEvaluator, KeypointCompletenessEvaluator, KeypointHallucinationEvaluator, LearningFacilitationEvaluator, BERTScoreEvaluator
 
 async def main():
     logger.info("Start processing pipeline")
-<<<<<<< HEAD
-    pipeline = ExecutionPipeline([LearningFacilitationEvaluator])
-    await pipeline.run_pipeline(dataset_name=DATASET_NAME, save_path="./tmp_data", upload_to_hub=True,
-                                repo_id="RAGEVALUATION-HJKMY/ragbench_delucionqa_100row")
-=======
     pipeline = ExecutionPipeline([KeypointIrrelevantEvaluator, KeypointCompletenessEvaluator, KeypointHallucinationEvaluator])
     await pipeline.run_pipeline(dataset_name=DATASET_NAME, save_path="./tmp_data", upload_to_hub=True,
                                 repo_id="RAGEVALUATION-HJKMY/ragbench_10row_tester_synthetic_mistake_w_keypoints_evaluated")
->>>>>>> a0a1d1aa
 if __name__ == "__main__":
     asyncio.run(main())